# Copyright 2022 Amethyst Reese
# Licensed under the MIT license

"""
Core implementation of aiosqlite proxies
"""

import asyncio
import logging
import sqlite3
from functools import partial
from pathlib import Path
from queue import Empty, Queue, SimpleQueue
from threading import Thread

from typing import (
    Any,
    AsyncIterator,
    Callable,
    Generator,
    Iterable,
    Literal,
    Optional,
    Tuple,
    Type,
    Union,
)
from warnings import warn

from .context import contextmanager
from .cursor import Cursor

__all__ = ["connect", "Connection", "Cursor"]

LOG = logging.getLogger("aiosqlite")


IsolationLevel = Optional[Literal["DEFERRED", "IMMEDIATE", "EXCLUSIVE"]]


<<<<<<< HEAD
def set_result(fut: asyncio.Future, result: Any) -> None:
    """Set the result of a future if it hasn't been set already."""
    if not fut.done():
        fut.set_result(result)


def set_exception(fut: asyncio.Future, e: BaseException) -> None:
    """Set the exception of a future if it hasn't been set already."""
    if not fut.done():
        fut.set_exception(e)


_STOP_RUNNING_SENTINEL = object()


=======
>>>>>>> 60d2cb0c
class Connection(Thread):
    def __init__(
        self,
        connector: Callable[[], sqlite3.Connection],
        iter_chunk_size: int,
        loop: Optional[asyncio.AbstractEventLoop] = None,
    ) -> None:
        super().__init__()
        self._running = True
        self._connection: Optional[sqlite3.Connection] = None
        self._connector = connector
        self._tx: SimpleQueue[
            Optional[Tuple[asyncio.Future, Callable[[], None]]]
        ] = SimpleQueue()
        self._iter_chunk_size = iter_chunk_size

        if loop is not None:
            warn(
                "aiosqlite.Connection no longer uses the `loop` parameter",
                DeprecationWarning,
            )

    def _stop_running(self):
        self._running = False
        self._tx.put_nowait(_STOP_RUNNING_SENTINEL)

    @property
    def _conn(self) -> sqlite3.Connection:
        if self._connection is None:
            raise ValueError("no active connection")

        return self._connection

    def _execute_insert(self, sql: str, parameters: Any) -> Optional[sqlite3.Row]:
        cursor = self._conn.execute(sql, parameters)
        cursor.execute("SELECT last_insert_rowid()")
        return cursor.fetchone()

    def _execute_fetchall(self, sql: str, parameters: Any) -> Iterable[sqlite3.Row]:
        cursor = self._conn.execute(sql, parameters)
        return cursor.fetchall()

    def run(self) -> None:
        """
        Execute function calls on a separate thread.

        :meta private:
        """
        while True:
            # Continues running until all queue items are processed,
            # even after connection is closed (so we can finalize all
            # futures)

            tx_item = self._tx.get()
            if tx_item is _STOP_RUNNING_SENTINEL:
                break

            future, function = tx_item

            try:
                LOG.debug("executing %s", function)
                result = function()
                LOG.debug("operation %s completed", function)
<<<<<<< HEAD
                future.get_loop().call_soon_threadsafe(set_result, future, result)
            except BaseException as e:
                LOG.debug("returning exception %s", e)
=======

                def set_result(fut, result):
                    if not fut.done():
                        fut.set_result(result)

                future.get_loop().call_soon_threadsafe(set_result, future, result)
            except BaseException as e:
                LOG.debug("returning exception %s", e)

                def set_exception(fut, e):
                    if not fut.done():
                        fut.set_exception(e)

>>>>>>> 60d2cb0c
                future.get_loop().call_soon_threadsafe(set_exception, future, e)

    async def _execute(self, fn, *args, **kwargs):
        """Queue a function with the given arguments for execution."""
        if not self._running or not self._connection:
            raise ValueError("Connection closed")

        function = partial(fn, *args, **kwargs)
        future = asyncio.get_event_loop().create_future()

        self._tx.put_nowait((future, function))

        return await future

    async def _connect(self) -> "Connection":
        """Connect to the actual sqlite database."""
        if self._connection is None:
            try:
                future = asyncio.get_event_loop().create_future()
                self._tx.put_nowait((future, self._connector))
                self._connection = await future
            except Exception:
                self._stop_running()
                self._connection = None
                raise

        return self

    def __await__(self) -> Generator[Any, None, "Connection"]:
        self.start()
        return self._connect().__await__()

    async def __aenter__(self) -> "Connection":
        return await self

    async def __aexit__(self, exc_type, exc_val, exc_tb) -> None:
        await self.close()

    @contextmanager
    async def cursor(self) -> Cursor:
        """Create an aiosqlite cursor wrapping a sqlite3 cursor object."""
        return Cursor(self, await self._execute(self._conn.cursor))

    async def commit(self) -> None:
        """Commit the current transaction."""
        await self._execute(self._conn.commit)

    async def rollback(self) -> None:
        """Roll back the current transaction."""
        await self._execute(self._conn.rollback)

    async def close(self) -> None:
        """Complete queued queries/cursors and close the connection."""

        if self._connection is None:
            return

        try:
            await self._execute(self._conn.close)
        except Exception:
            LOG.info("exception occurred while closing connection")
            raise
        finally:
            self._stop_running()
            self._connection = None

    @contextmanager
    async def execute(
        self, sql: str, parameters: Optional[Iterable[Any]] = None
    ) -> Cursor:
        """Helper to create a cursor and execute the given query."""
        if parameters is None:
            parameters = []
        cursor = await self._execute(self._conn.execute, sql, parameters)
        return Cursor(self, cursor)

    @contextmanager
    async def execute_insert(
        self, sql: str, parameters: Optional[Iterable[Any]] = None
    ) -> Optional[sqlite3.Row]:
        """Helper to insert and get the last_insert_rowid."""
        if parameters is None:
            parameters = []
        return await self._execute(self._execute_insert, sql, parameters)

    @contextmanager
    async def execute_fetchall(
        self, sql: str, parameters: Optional[Iterable[Any]] = None
    ) -> Iterable[sqlite3.Row]:
        """Helper to execute a query and return all the data."""
        if parameters is None:
            parameters = []
        return await self._execute(self._execute_fetchall, sql, parameters)

    @contextmanager
    async def executemany(
        self, sql: str, parameters: Iterable[Iterable[Any]]
    ) -> Cursor:
        """Helper to create a cursor and execute the given multiquery."""
        cursor = await self._execute(self._conn.executemany, sql, parameters)
        return Cursor(self, cursor)

    @contextmanager
    async def executescript(self, sql_script: str) -> Cursor:
        """Helper to create a cursor and execute a user script."""
        cursor = await self._execute(self._conn.executescript, sql_script)
        return Cursor(self, cursor)

    async def interrupt(self) -> None:
        """Interrupt pending queries."""
        return self._conn.interrupt()

    async def create_function(
        self, name: str, num_params: int, func: Callable, deterministic: bool = False
    ) -> None:
        """
        Create user-defined function that can be later used
        within SQL statements. Must be run within the same thread
        that query executions take place so instead of executing directly
        against the connection, we defer this to `run` function.

        If ``deterministic`` is true, the created function is marked as deterministic,
        which allows SQLite to perform additional optimizations. This flag is supported
        by SQLite 3.8.3 or higher, ``NotSupportedError`` will be raised if used with
        older versions.
        """
        await self._execute(
            self._conn.create_function,
            name,
            num_params,
            func,
            deterministic=deterministic,
        )

    @property
    def in_transaction(self) -> bool:
        return self._conn.in_transaction

    @property
    def isolation_level(self) -> Optional[str]:
        return self._conn.isolation_level

    @isolation_level.setter
    def isolation_level(self, value: IsolationLevel) -> None:
        self._conn.isolation_level = value

    @property
    def row_factory(self) -> Optional[Type]:
        return self._conn.row_factory

    @row_factory.setter
    def row_factory(self, factory: Optional[Type]) -> None:
        self._conn.row_factory = factory

    @property
    def text_factory(self) -> Callable[[bytes], Any]:
        return self._conn.text_factory

    @text_factory.setter
    def text_factory(self, factory: Callable[[bytes], Any]) -> None:
        self._conn.text_factory = factory

    @property
    def total_changes(self) -> int:
        return self._conn.total_changes

    async def enable_load_extension(self, value: bool) -> None:
        await self._execute(self._conn.enable_load_extension, value)  # type: ignore

    async def load_extension(self, path: str):
        await self._execute(self._conn.load_extension, path)  # type: ignore

    async def set_progress_handler(
        self, handler: Callable[[], Optional[int]], n: int
    ) -> None:
        await self._execute(self._conn.set_progress_handler, handler, n)

    async def set_trace_callback(self, handler: Callable) -> None:
        await self._execute(self._conn.set_trace_callback, handler)

    async def iterdump(self) -> AsyncIterator[str]:
        """
        Return an async iterator to dump the database in SQL text format.

        Example::

            async for line in db.iterdump():
                ...

        """
        dump_queue: Queue = Queue()

        def dumper():
            try:
                for line in self._conn.iterdump():
                    dump_queue.put_nowait(line)
                dump_queue.put_nowait(None)

            except Exception:
                LOG.exception("exception while dumping db")
                dump_queue.put_nowait(None)
                raise

        fut = self._execute(dumper)
        task = asyncio.ensure_future(fut)

        while True:
            try:
                line: Optional[str] = dump_queue.get_nowait()
                if line is None:
                    break
                yield line

            except Empty:
                if task.done():
                    LOG.warning("iterdump completed unexpectedly")
                    break

                await asyncio.sleep(0.01)

        await task

    async def backup(
        self,
        target: Union["Connection", sqlite3.Connection],
        *,
        pages: int = 0,
        progress: Optional[Callable[[int, int, int], None]] = None,
        name: str = "main",
        sleep: float = 0.250,
    ) -> None:
        """
        Make a backup of the current database to the target database.

        Takes either a standard sqlite3 or aiosqlite Connection object as the target.
        """
        if isinstance(target, Connection):
            target = target._conn

        await self._execute(
            self._conn.backup,
            target,
            pages=pages,
            progress=progress,
            name=name,
            sleep=sleep,
        )


def connect(
    database: Union[str, Path],
    *,
    iter_chunk_size=64,
    loop: Optional[asyncio.AbstractEventLoop] = None,
    **kwargs: Any,
) -> Connection:
    """Create and return a connection proxy to the sqlite database."""

    if loop is not None:
        warn(
            "aiosqlite.connect() no longer uses the `loop` parameter",
            DeprecationWarning,
        )

    def connector() -> sqlite3.Connection:
        if isinstance(database, str):
            loc = database
        elif isinstance(database, bytes):
            loc = database.decode("utf-8")
        else:
            loc = str(database)

        return sqlite3.connect(loc, **kwargs)

    return Connection(connector, iter_chunk_size)<|MERGE_RESOLUTION|>--- conflicted
+++ resolved
@@ -12,19 +12,8 @@
 from pathlib import Path
 from queue import Empty, Queue, SimpleQueue
 from threading import Thread
-
-from typing import (
-    Any,
-    AsyncIterator,
-    Callable,
-    Generator,
-    Iterable,
-    Literal,
-    Optional,
-    Tuple,
-    Type,
-    Union,
-)
+from typing import (Any, AsyncIterator, Callable, Generator, Iterable, Literal,
+                    Optional, Tuple, Type, Union)
 from warnings import warn
 
 from .context import contextmanager
@@ -38,7 +27,6 @@
 IsolationLevel = Optional[Literal["DEFERRED", "IMMEDIATE", "EXCLUSIVE"]]
 
 
-<<<<<<< HEAD
 def set_result(fut: asyncio.Future, result: Any) -> None:
     """Set the result of a future if it hasn't been set already."""
     if not fut.done():
@@ -54,8 +42,6 @@
 _STOP_RUNNING_SENTINEL = object()
 
 
-=======
->>>>>>> 60d2cb0c
 class Connection(Thread):
     def __init__(
         self,
@@ -119,25 +105,9 @@
                 LOG.debug("executing %s", function)
                 result = function()
                 LOG.debug("operation %s completed", function)
-<<<<<<< HEAD
                 future.get_loop().call_soon_threadsafe(set_result, future, result)
             except BaseException as e:
                 LOG.debug("returning exception %s", e)
-=======
-
-                def set_result(fut, result):
-                    if not fut.done():
-                        fut.set_result(result)
-
-                future.get_loop().call_soon_threadsafe(set_result, future, result)
-            except BaseException as e:
-                LOG.debug("returning exception %s", e)
-
-                def set_exception(fut, e):
-                    if not fut.done():
-                        fut.set_exception(e)
-
->>>>>>> 60d2cb0c
                 future.get_loop().call_soon_threadsafe(set_exception, future, e)
 
     async def _execute(self, fn, *args, **kwargs):
